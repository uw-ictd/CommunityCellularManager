"""
Devops tasks: builds, deployments and migrations.

Copyright (c) 2016-present, Facebook, Inc.
All rights reserved.

This source code is licensed under the BSD-style license found in the
LICENSE file in the root directory of this source tree. An additional grant
of patent rights can be found in the PATENTS file in the same directory.
"""

import datetime
import getpass
import json
import time

from fabric.api import cd, lcd, local, env, run, settings
from fabric.utils import abort, warn, puts


def update_css():
    """ [dev] Recompile CSS """
    with lcd('react-theme/css'):
        local('pwd')
        local('sass theme.scss > compiled/endaga.css')
        local('cp compiled/endaga.css ../../endagaweb/static/css/endaga.css')


def prod():
    """ [deploy] Production deploy settings """
    env.deploy_target = "production"


def staging():
    """ [deploy] Staging deploy settings """
    env.deploy_target = "staging"


def staff():
    """ [deploy] Staff deploy settings """
    env.deploy_target = "staff"


def proxy():
    """ Use SOCKS proxy for ssh from dev servers """
    env.ssh_config_path = "../client/ssh/proxy-config"
    env.use_ssh_config = True


def _is_hg():
    """ Determines if the project is hg controlled """
    try:
        local("hg identify")
        return True
    except:
        return False


def _is_git():
    """ Determines if the project is git controlled """
    try:
        local("git rev-parse")
        return True
    except:
        return False


def _get_versioning_metadata():
    """ Extracts version metadata from the version control system """
<<<<<<< HEAD
    if (_is_hg()):
=======
    if _is_hg():
>>>>>>> c63f7c03
        commit_summary = local('hg id -i', capture=True).translate(None, "+")
        # Extract the current branch/bookmark from the bookmarks list.
        bookmarks = local("hg bookmarks", capture=True)
        branch = "master"
        for line in bookmarks.split("\n"):
            if "*" in line:
<<<<<<< HEAD
                 branch = line.split()[1]
                 break
    elif(_is_git()):
        branch = local("git rev-parse --abbrev-ref HEAD", capture=True)
        commit_summary = local('git rev-parse HEAD', capture=True).translate(None, "+")
    else:
        raise(Exception("Not git or hg"))
=======
                branch = line.split()[1]
                break
    elif _is_git():
        branch = local("git rev-parse --abbrev-ref HEAD", capture=True)
        commit_summary = local('git rev-parse HEAD', capture=True).translate(None, "+")
    else:
        raise Exception("Not git or hg")
>>>>>>> c63f7c03

    # dpkg requires the version start with a number, so lead with `0-`
    version = "0-%s" % commit_summary.split()[0]
    return branch, commit_summary, version


def package():
    """ [deploy] Creates a deployment package. """
    branch, summary, version = _get_versioning_metadata()

    # Builds the deployment package.
    local('fpm -s dir -t deb -n endagaweb -a all -v %(version)s \
            --description "%(branch)s: %(cs)s" \
            -d byobu -d nginx -d python-pip -d python-dev \
            -d libpq-dev -d git -d supervisor \
            --after-install configs/deployment/endagaweb-postinst \
            endagaweb=/var/www ../common/ccm=/var/www \
            requirements.txt=/var/opt/ \
            sason=/var/www settings.py=/var/www urls.py=/var/www \
            manage.py=/var/www/ configs/nginx.conf=/etc/nginx/sites-enabled/ \
            configs/uwsgi.conf=/etc/init/ \
            configs/endagaweb.ini=/etc/uwsgi/apps-enabled/ \
            configs/celeryd.conf=/etc/supervisor/conf.d/ \
            configs/celerybeat.conf=/etc/supervisor/conf.d/ \
            configs/celerystick.conf=/etc/supervisor/conf.d/' \
            % {'branch': branch, 'cs': summary, 'version': version})
    return version


def prepdeploy():
    """ [deploy] Create deploy package and push to S3 """
    local('mkdir -p /tmp/deploydir')
    pkg_version = package()
    pkg_file = "endagaweb_%s_all.deb" % pkg_version
    local('mv %s /tmp/deploydir/endagaweb_all.deb' % pkg_file)
    local('cp -pr configs/deployment/scripts /tmp/deploydir/.')
    local('cp -pr configs/deployment/appspec.yml /tmp/deploydir/.')
    with lcd('/tmp/deploydir'):
        local('zip endagaweb_%s appspec.yml endagaweb_all.deb scripts/*'
              % (pkg_version))
        local('aws s3 cp endagaweb_%s.zip s3://uwccm/ --region us-west-2' % pkg_version)
    local('rm -r /tmp/deploydir')
    puts("Deployment bundle: s3://uwccm/endagaweb_%s.zip" % pkg_version)
    return "endagaweb_%s.zip" % pkg_version


def clonedb(original_db, clone_db, region="us-west-2"):
    """ [deploy] Creates a clone of the current production DB.

    Usage from the command line requires fab's special arg syntax, e.g.:
        $ fab clonedb:'staging','test-db-one'
    """
    # Make sure the DB exists first
    output = local("aws rds describe-db-instances --region %s" % region,
                   capture=True)
    instances = json.loads(output)
    orig_instance = None
    for i in instances['DBInstances']:
        if i['DBInstanceIdentifier'] == original_db:
            orig_instance = i
        # Note: we don't else/elif here so we can ensure orig and clone are
        # different.
        if i['DBInstanceIdentifier'] == clone_db:
            abort("Target clone db name '%s' is already in use!" % clone_db)
    if not orig_instance:
        abort("The database '%s' doesn't exist" % original_db)
    # Check that the DB is available.
    if orig_instance["DBInstanceStatus"] != "available":
        abort("The database '%s' is not available, try later. (In state '%s')"
              % (original_db, orig_instance["DBInstanceStatus"]))
    # Generate the various settings we'll use later.
    if len(orig_instance['VpcSecurityGroups']) != 1:
        warn("I don't know how to handle multiple security groups, \
              leaving clone in 'default'.")
    sec_group = orig_instance['VpcSecurityGroups'][0]["VpcSecurityGroupId"]
    datestamp = datetime.datetime.utcnow().strftime("%Y%m%d-%H%M%S")
    clone_snapshot = "from-%s-for-%s-%s" % (original_db, clone_db, datestamp)
    print sec_group, clone_snapshot, clone_db, original_db
    # Create the snapshot.
    puts("Creating DB snapshot '%s', this will take a while." % clone_snapshot)
    cmd = "aws rds create-db-snapshot --db-snapshot-identifier %s \
           --db-instance-identifier %s" % (clone_snapshot, original_db)
    out = local(cmd, capture=True)
    print out
    # Spin till the snapshot has been created...
    while True:
        cmd = ("aws rds describe-db-snapshots --db-snapshot-identifier %s"
               % clone_snapshot)
        snapshot = json.loads(local(cmd, capture=True))["DBSnapshots"][0]
        state = snapshot["Status"]
        progress = snapshot["PercentProgress"]
        if state == "available":
            puts("Creating snapshot complete.")
            break
        puts("    %s: %s%% complete" % (state, progress))
        time.sleep(60)
    # Now create the new DB.
    puts("Creating clone DB from snapshot, this'll also take a while.")
    cmd = ("aws rds restore-db-instance-from-db-snapshot \
           --db-snapshot-identifier %s --db-instance-identifier %s \
           --db-instance-class db.t2.large --no-multi-az \
           --db-subnet-group-name main"
           % (clone_snapshot, clone_db))
    out = local(cmd, capture=True)
    puts("Waiting for DB to be created...")
    while True:
        cmd = ("aws rds describe-db-instances --db-instance-identifier %s"
               % clone_db)
        instance = json.loads(local(cmd, capture=True))["DBInstances"][0]
        state = instance["DBInstanceStatus"]
        if state == "available":
            break
        puts("    State: %s" % state)
        time.sleep(60)
    # Update the security group.
    cmd = ("aws rds modify-db-instance --db-instance-identifier %s \
            --vpc-security-group-ids %s" % (clone_db, sec_group))
    out = local(cmd, capture=True)
    # Finally display new DB endpoint info.
    cmd = ("aws rds describe-db-instances --db-instance-identifier %s"
           % clone_db)
    instance = json.loads(local(cmd, capture=True))["DBInstances"][0]
    hostname = instance["Endpoint"]["Address"]
    puts("Your clone DB hostname is '%s'." % hostname)
    puts("Login info is the same as the DB you cloned.")
    puts("Clean up DBs and snapshots when you're done. This shit ain't free.")


def refresh_staging_db():
    """ [deploy] Delete staging DB and clone current prod DB. """
    cmd = ("aws rds delete-db-instance --db-instance-identifier staging \
            --skip-final-snapshot")

    # if this fails, db doesn't exist, so just continue
    with settings(warn_only=True):
        local(cmd, capture=True)

    puts("Waiting for DB to be deleted...")
    while True:
        cmd = "aws rds describe-db-instances --db-instance-identifier staging"
        with settings(warn_only=True):
            # This will keep returning a success until the DB is deleted.
            if local(cmd, capture=True).failed:
                break
        time.sleep(30)
    clonedb("elephant", "staging")


def get_machines(environment=None):
    """ [ops] Get public hostnames for a tier.

    Usage: fab <tier> get_machines
    Example: fab prod get_machines
    """
    if not environment:
        environment = env.deploy_target
    hosts = _get_tier_hostnames(environment)
    for h in hosts:
        print h
    return hosts


def deploy(description=None):
    """ [deploy] Make a deployment to an environment. """
<<<<<<< HEAD
    branch, summary, version = _get_versioning_metadata()
=======
    branch, _, _ = _get_versioning_metadata()
>>>>>>> c63f7c03
    try:
        if env.deploy_target == "production":
            if branch != "master":
                abort("Can't deploy to production from a non-master branch.")
    except AttributeError:
        abort("No deployment target specified.")
    deployment_bundle = prepdeploy()
    if not description:
        now = datetime.datetime.utcnow()
        description = "Deployment of endagaweb at %s UTC" % (now)
    # Start the deploy.
    cmd = ("aws deploy create-deployment --application-name=endagaweb \
           --deployment-group-name=endagaweb-%s --description='%s' \
           --s3-location bucket=uwccm,key=%s,bundleType=zip"
           % (env.deploy_target, description, deployment_bundle))
    deployment_id = json.loads(local(cmd, capture=True))['deploymentId']

    username = getpass.getuser()
    text = '%s is deploying to `%s` from branch `%s` (bundle: `%s`)' % (
        username, env.deploy_target, branch, deployment_bundle)
    print text

    # Now display deployment status until success or failure.
    cmd = ("aws deploy get-deployment --deployment-id %s" % deployment_id)
    while True:
        info = local(cmd, capture=True)
        puts(info)
        status = json.loads(info)["deploymentInfo"]["status"]
        if status in ["Created", "Pending", "InProgress"]:
            time.sleep(10)
            continue
        elif status == "Succeeded":
            # we succeeded. # TODO: replace with IRC
            text = 'deployment to `%s` succeeded (bundle: `%s`)' % (
                env.deploy_target, deployment_bundle)
            print text
            break
        else:
            # we failed. TODO: send this message to IRC
            text = 'deployment to `%s` *failed* (bundle: `%s`)' % (
                env.deploy_target, deployment_bundle)
            print text
            abort("Deployment %s failed: %s" % (deployment_id, status))


def migrate(application="", migration="", fake_initial=""):
    """[deploy] Perform a database migration.

    Use fake_initial when the db structure already exists -- in old versions of
    Django this was run automatically (see the 1.8 docs for more info).

    Usage:
      fab staging migrate:application=endagaweb,fake_initial=True
    """
<<<<<<< HEAD
    branch, summary, version = _get_versioning_metadata()
=======
    branch, _, _ = _get_versioning_metadata()
>>>>>>> c63f7c03
    try:
        if env.deploy_target == "production":
            if branch != "master":
                abort("Can't deploy to production from a non-master branch.")
            elif env.deploy_target == "staff":
                abort("Can't migrations the staff env, run on prod instead.")
    except AttributeError:
        abort("No deployment target specified.")
    username = getpass.getuser()
    text = '%s is running a DB migration on `%s` using branch `%s`' % (
        username, env.deploy_target, branch)
    # Get a machine to ssh into from the specified deployment target.
    host = "ubuntu@%s" % get_machines(env.deploy_target)[0]
    # Run the migration.
    cmd = ("python /var/www/manage.py migrate %s %s --noinput"
           % (application, migration))
    if fake_initial:
        cmd = '%s --fake-initial' % cmd
    with settings(host_string=host):
        with cd("/var/www"):
            result = run("envdir /var/opt/endagaweb-envdir %s" % cmd)
    # Tell slack how it went.
    if result.succeeded:
        text_a = 'the DB migration initiated by %s is complete:' % username
        text_b = ' `%s` is migrated to `%s`' % (env.deploy_target, branch)
        text = text_a + text_b
    else:
        text = 'the DB migration initiated by %s was unsuccessful' % username


def restart(service):
    """ [ops] Restart a production service

    Any service managed by supervisord (e.g., celery) can be restarted across
    an entire tier with this.

    Usage: fab <env> restart:<service>
    Example: fab prod restart:celery

    """
    cmd = "sudo supervisorctl restart %s" % service
    tier = env.deploy_target
    hosts = _get_tier_hostnames(tier)
    for h in hosts:
        host = "ubuntu@%s" % h
        with settings(host_string=host):
            result = run(cmd)
            if result.succeeded:
                print "[%s] Restarted %s on %s" % (tier, service, h)
            else:
                print "[%s] Failed to restart %s on %s" % (tier, service, h)

def _get_tier_hostnames(environment):
    cmd = ("aws ec2 describe-instances --filter \
           'Name=tag-key,Values=environment' 'Name=tag-value,Values=%s'"
           % environment)
    res = json.loads(local(cmd, capture=True))
    instances =  []

    for r in res["Reservations"]:
        for i in r:
            if i == "Instances":
                for instance in r[i]:
                   instances.append(instance['PublicDnsName'])
    return instances<|MERGE_RESOLUTION|>--- conflicted
+++ resolved
@@ -67,26 +67,13 @@
 
 def _get_versioning_metadata():
     """ Extracts version metadata from the version control system """
-<<<<<<< HEAD
-    if (_is_hg()):
-=======
     if _is_hg():
->>>>>>> c63f7c03
         commit_summary = local('hg id -i', capture=True).translate(None, "+")
         # Extract the current branch/bookmark from the bookmarks list.
         bookmarks = local("hg bookmarks", capture=True)
         branch = "master"
         for line in bookmarks.split("\n"):
             if "*" in line:
-<<<<<<< HEAD
-                 branch = line.split()[1]
-                 break
-    elif(_is_git()):
-        branch = local("git rev-parse --abbrev-ref HEAD", capture=True)
-        commit_summary = local('git rev-parse HEAD', capture=True).translate(None, "+")
-    else:
-        raise(Exception("Not git or hg"))
-=======
                 branch = line.split()[1]
                 break
     elif _is_git():
@@ -94,7 +81,6 @@
         commit_summary = local('git rev-parse HEAD', capture=True).translate(None, "+")
     else:
         raise Exception("Not git or hg")
->>>>>>> c63f7c03
 
     # dpkg requires the version start with a number, so lead with `0-`
     version = "0-%s" % commit_summary.split()[0]
@@ -259,11 +245,7 @@
 
 def deploy(description=None):
     """ [deploy] Make a deployment to an environment. """
-<<<<<<< HEAD
-    branch, summary, version = _get_versioning_metadata()
-=======
     branch, _, _ = _get_versioning_metadata()
->>>>>>> c63f7c03
     try:
         if env.deploy_target == "production":
             if branch != "master":
@@ -318,11 +300,7 @@
     Usage:
       fab staging migrate:application=endagaweb,fake_initial=True
     """
-<<<<<<< HEAD
-    branch, summary, version = _get_versioning_metadata()
-=======
     branch, _, _ = _get_versioning_metadata()
->>>>>>> c63f7c03
     try:
         if env.deploy_target == "production":
             if branch != "master":
